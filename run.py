--- conflicted
+++ resolved
@@ -36,8 +36,6 @@
 )
 
 
-<<<<<<< HEAD
-=======
 def parse_arguments() -> Tuple[argparse.ArgumentParser, argparse.Namespace]:
     """
     Parse command line arguments for the MuMDIA workflow.
@@ -167,7 +165,6 @@
     return parser, parser.parse_args()
 
 
->>>>>>> 02b2433a
 def was_arg_explicitly_provided(parser: argparse.ArgumentParser, arg_name: str) -> bool:
     """
     Check if an argument with destination `arg_name` was explicitly provided on the command line.
